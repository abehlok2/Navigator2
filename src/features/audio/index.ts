--- conflicted
+++ resolved
@@ -1,7 +1,4 @@
-<<<<<<< HEAD
 export { SessionRecorder } from './recorder';
-=======
 export { AudioPlayer } from './player';
 export type { AudioPlayerEvent } from './player';
-export * from './microphone';
->>>>>>> e4099f8b
+export * from './microphone';