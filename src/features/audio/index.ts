<<<<<<< HEAD
export { AudioPlayer } from './player';
export type { AudioPlayerEvent } from './player';
=======
export * from './microphone';
>>>>>>> fa18074b
<|MERGE_RESOLUTION|>--- conflicted
+++ resolved
@@ -1,6 +1,3 @@
-<<<<<<< HEAD
 export { AudioPlayer } from './player';
 export type { AudioPlayerEvent } from './player';
-=======
-export * from './microphone';
->>>>>>> fa18074b
+export * from './microphone';